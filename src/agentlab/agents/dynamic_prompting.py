--- conflicted
+++ resolved
@@ -224,24 +224,6 @@
 ):
     """Shrink a prompt element until it fits `max_prompt_tokens`.
 
-<<<<<<< HEAD
-    Parameters
-    ----------
-    shrinkable : Shrinkable
-        The prompt element to shrink.
-    max_prompt_tokens : int
-        The maximum number of tokens allowed.
-    max_iterations : int, optional
-        The maximum number of shrink iterations, by default 20.
-    model_name : str, optional
-        The name of the model used when tokenizing.
-    additional_prompts : str or List[str], optional
-        Additional prompts to account for when shrinking, by default [""].
-
-    Returns
-    -------
-    str : the prompt after shrinking.
-=======
     Args:
         shrinkable (Shrinkable): The prompt element to shrink.
         max_prompt_tokens (int): The maximum number of tokens allowed.
@@ -254,7 +236,6 @@
 
     Raises:
         ValueError: Unrecognized type for prompt
->>>>>>> e8159f84
     """
 
     if max_prompt_tokens is None:
