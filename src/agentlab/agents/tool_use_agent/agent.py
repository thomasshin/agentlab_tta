import json
import logging
from dataclasses import dataclass
from typing import TYPE_CHECKING, Any

import bgym
import numpy as np
from browsergym.core.observation import extract_screenshot
from PIL import Image, ImageDraw

from agentlab.agents import agent_utils
from agentlab.agents.agent_args import AgentArgs
from agentlab.llm.response_api import (
    BaseModelArgs,
    ClaudeResponseModelArgs,
    LLMOutput,
<<<<<<< HEAD
    Message,
=======
    MessageBuilder,
>>>>>>> 70e7bfb6
    OpenAIChatModelArgs,
    OpenAIResponseModelArgs,
    OpenRouterModelArgs,
    VLLMModelArgs,
)
from agentlab.llm.tracking import cost_tracker_decorator


@dataclass
class ToolUseAgentFlags:
    use_first_obs: bool = True
    tag_screenshot: bool = True
    add_thoughts_to_history: bool = True


@dataclass
class ToolUseAgentArgs(AgentArgs):
    model_args: BaseModelArgs = None
    flags: ToolUseAgentFlags = ToolUseAgentFlags
    use_raw_page_output: bool = True # This attribute is used in loop.py to setup the env.

    def __post_init__(self):
        try:
            self.agent_name = f"ToolUse-{self.model_args.model_name}".replace("/", "_")
        except AttributeError:
            pass

    def make_agent(self) -> bgym.Agent:
        return ToolUseAgent(
            model_args=self.model_args,
            flags=self.flags,
        )

    def prepare(self):
        return self.model_args.prepare_server()

    def close(self):
        return self.model_args.close_server()


class ToolUseAgent(bgym.Agent):
    def __init__(
        self,
        model_args: OpenAIResponseModelArgs,
        flags: ToolUseAgentFlags = ToolUseAgentFlags,
    ):
        self.model_args = model_args
        self.flags = flags
        self.action_set = bgym.HighLevelActionSet(["coord"], multiaction=False)
        self.tools = self.action_set.to_tool_description(api=model_args.api)

        self.call_ids = []
        self.llm = model_args.make_model(
            tools=self.tools
        )  #  Passing tools like may need changing if we want on-demand tools for agents
        self.msg_builder = model_args.get_message_builder()
        self.messages: list[Message] = []
        self.all_responses = []

    def obs_preprocessor(self, obs):
        page = obs.pop("page", None)
        if page is not None:
            obs["screenshot"] = extract_screenshot(page)
            if self.flags.tag_screenshot:
                screenshot = Image.fromarray(obs["screenshot"])
                screenshot = agent_utils.tag_screenshot_with_action(screenshot, obs["last_action"])
                obs["screenshot_tag"] = np.array(screenshot)
        else:
            raise ValueError("No page found in the observation.")

        return obs

    ## noop() actions are treated as tool calls. but they should not be.
    #  As noop tool was never called and but noop is the default action in the action set. When no tools are called.
    ## What if we do not include the tool calls in the messages and just execute them and prodice the observations.

    @cost_tracker_decorator
    def get_action(self, obs: Any) -> float:
        if len(self.messages) == 0:
            self.messages += self.get_initalize_messages(obs)
            self.messages += [
                self.msg_builder.user().add_text("Remember, You can call only one tool at a time.")
            ]
        else:

<<<<<<< HEAD
            if obs["last_action_error"] != "":
                self.messages.append(
                    self.msg_builder.user().add_text(f"Last Action Error:{obs['last_action_error']}")
                )
=======
        response: LLMOutput = self.llm(messages=self.messages)
>>>>>>> 70e7bfb6

            if self.flags.add_thoughts_to_history:
                self.messages.append(self.msg_builder.assistant().add_text(f"{self.last_llm_output.think}\n"))
            # noop() is the default action in the absence of tool calls.
            if self.last_llm_output.tool_calls is not None:
                # Handle tool calls
                self.messages += [self.last_llm_output.tool_calls]
                self.messages += [
                    self.msg_builder.tool(self.last_llm_output.raw_response).add_text(
                        "See observation below."
                    )
                ]
            screenshot_key = "screenshot_tag" if self.flags.tag_screenshot else "screenshot"
            self.messages += [self.msg_builder.user().add_image_url(obs[screenshot_key])]

        llm_output: "LLMOutput" = self.llm(messages=self.messages)

        self.last_llm_output = llm_output
        self.all_responses.append(llm_output.raw_response)
        action = llm_output.action
        think = llm_output.think

        return (
            action,
            bgym.AgentInfo(
                think=think,
                chat_messages=self.messages,
                stats={},
            ),
        )

    def get_initalize_messages(self, obs: Any) -> None:
        sys_msg = self.msg_builder.system().add_text(
            "You are an web-agent. Based on the observation, you will decide which action to take to accomplish your goal."
        )

        goal_message = self.msg_builder.user()
        for content in obs["goal_object"]:
            if content["type"] == "text":
                goal_message.add_text(content["text"])
            elif content["type"] == "image_url":
                goal_message.add_image(content["image_url"])

        extra_info = []
        extra_info.append(
            """Use ControlOrMeta instead of Control and Meta for keyboard shortcuts, to be cross-platform compatible. E.g. use ControlOrMeta for mutliple selection in lists.\n"""
        )

        extra_info_msg = self.msg_builder.user().add_text("\n".join(extra_info))

        first_obs_msg = []
        if self.flags.use_first_obs:
            msg = "Here is the first observation."
            screenshot_key = "screenshot_tag" if self.flags.tag_screenshot else "screenshot"
            if self.flags.tag_screenshot:
                msg += " A blue dot on screenshots indicate the previous click action."

            first_obs_msg = self.msg_builder.user().add_text(msg).add_image_url(obs[screenshot_key])

        return [sys_msg, goal_message, extra_info_msg, first_obs_msg]


OPENAI_MODEL_CONFIG = OpenAIResponseModelArgs(
    model_name="gpt-4.1",
    max_total_tokens=200_000,
    max_input_tokens=200_000,
    max_new_tokens=2_000,
    temperature=0.1,
    vision_support=True,
)

OPENAI_CHATAPI_MODEL_CONFIG = OpenAIChatModelArgs(
    model_name="gpt-4o-2024-08-06",
    max_total_tokens=200_000,
    max_input_tokens=200_000,
    max_new_tokens=2_000,
    temperature=0.1,
    vision_support=True,
)

CLAUDE_MODEL_CONFIG = ClaudeResponseModelArgs(
    model_name="claude-3-7-sonnet-20250219",
    max_total_tokens=200_000,
    max_input_tokens=200_000,
    max_new_tokens=2_000,
    temperature=0.1,
    vision_support=True,
)


<<<<<<< HEAD
=======
# def get_openrouter_model(model_name: str, **open_router_args) -> OpenRouterModelArgs:
#     default_model_args = {
#         "max_total_tokens": 200_000,
#         "max_input_tokens": 180_000,
#         "max_new_tokens": 2_000,
#         "temperature": 0.1,
#         "vision_support": True,
#     }
#     merged_args = {**default_model_args, **open_router_args}

#     return OpenRouterModelArgs(model_name=model_name, **merged_args)


# def get_openrouter_tool_use_agent(
#     model_name: str,
#     model_args: dict = {},
#     use_first_obs=True,
#     tag_screenshot=True,
#     use_raw_page_output=True,
# ) -> ToolUseAgentArgs:
#     # To Do : Check if OpenRouter endpoint specific args are working
#     if not supports_tool_calling(model_name):
#         raise ValueError(f"Model {model_name} does not support tool calling.")

#     model_args = get_openrouter_model(model_name, **model_args)

#     return ToolUseAgentArgs(
#         model_args=model_args,
#         use_first_obs=use_first_obs,
#         tag_screenshot=tag_screenshot,
#         use_raw_page_output=use_raw_page_output,
#     )


# OPENROUTER_MODEL = get_openrouter_tool_use_agent("google/gemini-2.5-pro-preview")


>>>>>>> 70e7bfb6
AGENT_CONFIG = ToolUseAgentArgs(
    model_args=CLAUDE_MODEL_CONFIG,
)

CHATAPI_AGENT_CONFIG = ToolUseAgentArgs(
    model_args=OpenAIChatModelArgs(
        model_name="gpt-4o-2024-11-20",
        max_total_tokens=200_000,
        max_input_tokens=200_000,
        max_new_tokens=2_000,
        temperature=0.7,
        vision_support=True,
    ),
)


OAI_CHAT_TOOl_AGENT = ToolUseAgentArgs(
    model_args=OpenAIChatModelArgs(model_name="gpt-4o-2024-08-06")
)


PROVIDER_FACTORY_MAP = {
    "openai": {"chatcompletion": OpenAIChatModelArgs, "response": OpenAIResponseModelArgs},
    "openrouter": OpenRouterModelArgs,
    "vllm": VLLMModelArgs,
    "anthropic": ClaudeResponseModelArgs,
}


def get_tool_use_agent(
    api_provider: str,
    model_args: "BaseModelArgs",
    tool_use_agent_args: dict = None,
    api_provider_spec=None,
) -> ToolUseAgentArgs:

    if api_provider == "openai":
        assert (
            api_provider_spec is not None
        ), "Endpoint specification is required for OpenAI provider. Choose between 'chatcompletion' and 'response'."

    model_args_factory = (
        PROVIDER_FACTORY_MAP[api_provider]
        if api_provider_spec is None
        else PROVIDER_FACTORY_MAP[api_provider][api_provider_spec]
    )

    # Create the agent with model arguments from the factory
    agent = ToolUseAgentArgs(
        model_args=model_args_factory(**model_args), **(tool_use_agent_args or {})
    )
    return agent


## We have three providers that we want to support.
# Anthropic
# OpenAI
# vllm (uses OpenAI API)<|MERGE_RESOLUTION|>--- conflicted
+++ resolved
@@ -14,11 +14,7 @@
     BaseModelArgs,
     ClaudeResponseModelArgs,
     LLMOutput,
-<<<<<<< HEAD
     Message,
-=======
-    MessageBuilder,
->>>>>>> 70e7bfb6
     OpenAIChatModelArgs,
     OpenAIResponseModelArgs,
     OpenRouterModelArgs,
@@ -104,14 +100,10 @@
             ]
         else:
 
-<<<<<<< HEAD
             if obs["last_action_error"] != "":
                 self.messages.append(
                     self.msg_builder.user().add_text(f"Last Action Error:{obs['last_action_error']}")
                 )
-=======
-        response: LLMOutput = self.llm(messages=self.messages)
->>>>>>> 70e7bfb6
 
             if self.flags.add_thoughts_to_history:
                 self.messages.append(self.msg_builder.assistant().add_text(f"{self.last_llm_output.think}\n"))
@@ -202,46 +194,6 @@
 )
 
 
-<<<<<<< HEAD
-=======
-# def get_openrouter_model(model_name: str, **open_router_args) -> OpenRouterModelArgs:
-#     default_model_args = {
-#         "max_total_tokens": 200_000,
-#         "max_input_tokens": 180_000,
-#         "max_new_tokens": 2_000,
-#         "temperature": 0.1,
-#         "vision_support": True,
-#     }
-#     merged_args = {**default_model_args, **open_router_args}
-
-#     return OpenRouterModelArgs(model_name=model_name, **merged_args)
-
-
-# def get_openrouter_tool_use_agent(
-#     model_name: str,
-#     model_args: dict = {},
-#     use_first_obs=True,
-#     tag_screenshot=True,
-#     use_raw_page_output=True,
-# ) -> ToolUseAgentArgs:
-#     # To Do : Check if OpenRouter endpoint specific args are working
-#     if not supports_tool_calling(model_name):
-#         raise ValueError(f"Model {model_name} does not support tool calling.")
-
-#     model_args = get_openrouter_model(model_name, **model_args)
-
-#     return ToolUseAgentArgs(
-#         model_args=model_args,
-#         use_first_obs=use_first_obs,
-#         tag_screenshot=tag_screenshot,
-#         use_raw_page_output=use_raw_page_output,
-#     )
-
-
-# OPENROUTER_MODEL = get_openrouter_tool_use_agent("google/gemini-2.5-pro-preview")
-
-
->>>>>>> 70e7bfb6
 AGENT_CONFIG = ToolUseAgentArgs(
     model_args=CLAUDE_MODEL_CONFIG,
 )
