<<<<<<< HEAD
from abc import ABC, abstractmethod
from dataclasses import dataclass
import json
import re

from langchain.schema import AIMessage
import logging

from langchain_openai import ChatOpenAI
from dataclasses import dataclass
=======
import os
import re
from abc import ABC, abstractmethod
from dataclasses import dataclass
from typing import TYPE_CHECKING

from langchain.schema import AIMessage
from langchain_openai import AzureChatOpenAI, ChatOpenAI
>>>>>>> e8159f84

from agentlab.llm.langchain_utils import HuggingFaceAPIChatModel, HuggingFaceURLChatModel

if TYPE_CHECKING:
    from langchain_core.language_models.chat_models import BaseChatModel


class CheatMiniWoBLLM:
    """For unit-testing purposes only. It only work with miniwob.click-test task."""

    def invoke(self, messages) -> str:
        prompt = messages[-1].content
        match = re.search(r"^\s*\[(\d+)\].*button", prompt, re.MULTILINE | re.IGNORECASE)

        if match:
            bid = match.group(1)
            action = f'click("{bid}")'
        else:
            raise Exception("Can't find the button's bid")

        answer = f"""I'm clicking the button as requested.
<action>
{action}
</action>
"""
        return AIMessage(content=answer)

    def __call__(self, messages) -> str:
        return self.invoke(messages)


@dataclass
class CheatMiniWoBLLMArgs:
<<<<<<< HEAD
    model_name = "cheat_miniwob_click_test"
    max_total_tokens = 1024
    max_input_tokens = 1024 - 128
    max_new_tokens = 128
    max_trunk_itr = 10

    def make_chat_model(self):
        return CheatMiniWoBLLM()


@dataclass
class ChatModelArgs(ABC):
    model_name: str
    max_total_tokens: int
    max_input_tokens: int
    max_new_tokens: int
    max_trunk_itr: int = None
    temperature: float = 0.1
    model_url: str = None

    @abstractmethod
    def make_chat_model(self):
        pass

    @abstractmethod
    def prepare_server(self, registry):
        pass

    @abstractmethod
    def close_server(self):
        pass

    def cleanup(self):
        if self.model_url:
            self.close_server()
            self.model_url = None

    def key(self):
        return json.dumps(
            {
                "model_name": self.model_name,
                "max_total_tokens": self.max_total_tokens,
                "max_input_tokens": self.max_input_tokens,
                "max_new_tokens": self.max_new_tokens,
                "temperature": self.temperature,
            }
        )


@dataclass
class OpenAIChatModelArgs(ChatModelArgs):
    vision_support: bool = False

    def make_chat_model(self):
        model_name = self.model_name.split("/")[-1]
        return ChatOpenAI(
            model_name=model_name,
            temperature=self.temperature,
            max_tokens=self.max_new_tokens,
        )

    def prepare_server(self, registry):
        pass

    def close_server(self):
=======
    model_name = "test/cheat_miniwob_click_test"
    max_total_tokens = 10240
    max_input_tokens = 8000
    max_new_tokens = 128

    def make_model(self):
        return CheatMiniWoBLLM()

    def prepare_server(self):
        pass

    def close_server(self):
        pass


@dataclass
class BaseModelArgs(ABC):
    """Base class for all model arguments."""

    model_name: str
    max_total_tokens: int = None
    max_input_tokens: int = None
    max_new_tokens: int = None
    temperature: float = 0.1
    vision_support: bool = False

    @abstractmethod
    def make_model(self) -> "BaseChatModel":
        pass

    def prepare_server(self):
        pass

    def close_server(self):
        pass


@dataclass
class OpenAIModelArgs(BaseModelArgs):
    """Serializable object for instantiating a generic chat model with an OpenAI
    model."""

    def make_model(self):
        return ChatOpenAI(
            model_name=self.model_name,
            temperature=self.temperature,
            max_tokens=self.max_new_tokens,
        )


@dataclass
class HuggingFaceModelArgs(BaseModelArgs):
    """Serializable object for instantiating a generic chat model with a HuggingFace model."""

    def make_model(self):
        return HuggingFaceAPIChatModel(
            model_name=self.model_name,
            temperature=self.temperature,
            max_new_tokens=self.max_new_tokens,
            n_retry_server=4,
        )


@dataclass
class AzureModelArgs(BaseModelArgs):
    """Serializable object for instantiating a generic chat model with an Azure model."""

    deployment_name: str = None

    def make_model(self):
        return AzureChatOpenAI(
            model_name=self.model_name,
            temperature=self.temperature,
            max_tokens=self.max_new_tokens,
            deployment_name=self.deployment_name,
        )


@dataclass
class SelfHostedModelArgs(BaseModelArgs):
    """Serializable object for instantiating a generic chat model with a self-hosted model."""

    model_url: str = None
    token: str = None
    backend: str = "huggingface"
    n_retry_server: int = 4

    def make_model(self):
        if self.backend == "huggingface":
            # currently only huggingface tgi servers are supported
            if self.model_url is None:
                self.model_url = os.environ["AGENTLAB_MODEL_URL"]
            if self.token is None:
                self.token = os.environ["AGENTLAB_MODEL_TOKEN"]

            return HuggingFaceURLChatModel(
                model_name=self.model_name,
                model_url=self.model_url,
                token=self.token,
                temperature=self.temperature,
                max_new_tokens=self.max_new_tokens,
                n_retry_server=self.n_retry_server,
            )
        else:
            raise ValueError(f"Backend {self.backend} is not supported")


@dataclass
class ChatModelArgs(BaseModelArgs):
    """Object added for backward compatibility with the old ChatModelArgs."""

    model_path: str = None
    model_url: str = None
    model_size: str = None
    training_total_tokens: int = None
    hf_hosted: bool = False
    is_model_operational: str = False
    sliding_window: bool = False
    n_retry_server: int = 4
    infer_tokens_length: bool = False
    vision_support: bool = False
    shard_support: bool = True
    extra_tgi_args: dict = None
    tgi_image: str = None
    info: dict = None

    def __post_init__(self):
        import warnings

        warnings.simplefilter("always", DeprecationWarning)
        warnings.warn(
            "ChatModelArgs is deprecated and used only for xray. Use one of the specific model args classes instead.",
            DeprecationWarning,
        )
        warnings.simplefilter("default", DeprecationWarning)

    def make_model(self):
>>>>>>> e8159f84
        pass<|MERGE_RESOLUTION|>--- conflicted
+++ resolved
@@ -1,15 +1,3 @@
-<<<<<<< HEAD
-from abc import ABC, abstractmethod
-from dataclasses import dataclass
-import json
-import re
-
-from langchain.schema import AIMessage
-import logging
-
-from langchain_openai import ChatOpenAI
-from dataclasses import dataclass
-=======
 import os
 import re
 from abc import ABC, abstractmethod
@@ -18,7 +6,6 @@
 
 from langchain.schema import AIMessage
 from langchain_openai import AzureChatOpenAI, ChatOpenAI
->>>>>>> e8159f84
 
 from agentlab.llm.langchain_utils import HuggingFaceAPIChatModel, HuggingFaceURLChatModel
 
@@ -52,73 +39,6 @@
 
 @dataclass
 class CheatMiniWoBLLMArgs:
-<<<<<<< HEAD
-    model_name = "cheat_miniwob_click_test"
-    max_total_tokens = 1024
-    max_input_tokens = 1024 - 128
-    max_new_tokens = 128
-    max_trunk_itr = 10
-
-    def make_chat_model(self):
-        return CheatMiniWoBLLM()
-
-
-@dataclass
-class ChatModelArgs(ABC):
-    model_name: str
-    max_total_tokens: int
-    max_input_tokens: int
-    max_new_tokens: int
-    max_trunk_itr: int = None
-    temperature: float = 0.1
-    model_url: str = None
-
-    @abstractmethod
-    def make_chat_model(self):
-        pass
-
-    @abstractmethod
-    def prepare_server(self, registry):
-        pass
-
-    @abstractmethod
-    def close_server(self):
-        pass
-
-    def cleanup(self):
-        if self.model_url:
-            self.close_server()
-            self.model_url = None
-
-    def key(self):
-        return json.dumps(
-            {
-                "model_name": self.model_name,
-                "max_total_tokens": self.max_total_tokens,
-                "max_input_tokens": self.max_input_tokens,
-                "max_new_tokens": self.max_new_tokens,
-                "temperature": self.temperature,
-            }
-        )
-
-
-@dataclass
-class OpenAIChatModelArgs(ChatModelArgs):
-    vision_support: bool = False
-
-    def make_chat_model(self):
-        model_name = self.model_name.split("/")[-1]
-        return ChatOpenAI(
-            model_name=model_name,
-            temperature=self.temperature,
-            max_tokens=self.max_new_tokens,
-        )
-
-    def prepare_server(self, registry):
-        pass
-
-    def close_server(self):
-=======
     model_name = "test/cheat_miniwob_click_test"
     max_total_tokens = 10240
     max_input_tokens = 8000
@@ -256,5 +176,4 @@
         warnings.simplefilter("default", DeprecationWarning)
 
     def make_model(self):
->>>>>>> e8159f84
         pass