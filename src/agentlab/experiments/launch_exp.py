--- conflicted
+++ resolved
@@ -13,26 +13,6 @@
 from agentlab.analyze import error_categorization
 from agentlab.llm.llm_configs import CHAT_MODEL_ARGS_DICT
 from agentlab.webarena_setup.check_webarena_servers import check_webarena_servers
-<<<<<<< HEAD
-import argparse
-
-
-def run_exp(exp_args: ExpArgs):
-    exp_args.run()
-
-
-def main(
-    exp_root,
-    n_jobs,
-    exp_group_name=None,
-    benchmark: str = None,
-    model_name: str = None,
-    exp_args_list=None,  # TODO: is this ever used ?
-    shuffle_jobs=False,
-    auto_accept=False,
-    use_threads_instead_of_processes=False,
-    relaunch_mode=None,
-=======
 
 
 def import_object(path: str):
@@ -45,92 +25,12 @@
     return obj
 
 
-def main(
-    exp_config: str,
-    agent_config: str,
-    benchmark: str,
-    exp_root: str,
-    n_jobs: int = 1,
-    auto_accept: bool = False,
-    relaunch_mode: str = None,
-    shuffle_jobs: bool = False,
-    extra_kwargs: dict = {},
->>>>>>> e8159f84
-):
-    """Launch a group of experiments.
-
-    Args:
-<<<<<<< HEAD
-        exp_root: folder where experiments will be saved
-        n_jobs: number of parallel jobs in joblib
-        exp_group_name: name of the experiment group to launch as defined in
-            exp_configs.EXP_GROUPS. Overrides benchmark and model_name.
-        benchmark: benchmark to launch, among ["miniwob", "workarena.l1", "workarena.l2", "workarena.l3"]
-        model_name: model to launch, among ["gpt-3.5", "gpt-4o", "gpt-4o-vision", "cheat"]
-        exp_args_list: list of ExpArgs to launch. If None, will use the list
-            from exp_configs.EXP_GROUPS[exp_group_name]
-        shuffle_jobs: shuffle the order of the experiments
-=======
-        exp_config: name of the experiment group to launch as defined in your
-            exp_configs.EXP_GROUPS
-        agent_config: path to the agent config
-        benchmark: name of the benchmark to launch
-        exp_root: folder where experiments will be saved
-        n_jobs: number of parallel jobs in joblib
->>>>>>> e8159f84
-        auto_accept: skip the prompt to accept the experiment
-        relaunch_mode: choice of None, 'incomplete_only', 'all_errors', 'server_error',
-            'incomplete_or_error'
-        shuffle_jobs: shuffle the jobs
-        extra_kwargs: extra arguments to pass to the experiment group
-    """
-<<<<<<< HEAD
-    if exp_group_name:
-        logging.info(f"Launching experiment group: {exp_group_name}")
-        if benchmark or model_name:
-            logging.info(
-                f"Overriding benchmark: {benchmark} and model_name: {model_name}"
-            )
-        extra_kwargs = {}
-
-    elif benchmark and model_name:
-        logging.info(f"Launching benchmark: {benchmark} with model: {model_name}")
-        exp_group_name = "final_run"
-        extra_kwargs = {"benchmark": benchmark, "model_name": model_name}
-
-    exp_args_list, exp_dir = _validate_launch_mode(
-        exp_root,
-        exp_group_name,
-        exp_args_list,
-        relaunch_mode,
-        auto_accept,
-        extra_kwargs,
-=======
-    logging.info(f"Launching experiment group: {exp_config}")
-
-    exp_args_list, exp_dir = _validate_launch_mode(
-        exp_root, exp_config, agent_config, benchmark, relaunch_mode, auto_accept, extra_kwargs
->>>>>>> e8159f84
-    )
-    if shuffle_jobs:
-        logging.info("Shuffling jobs")
-        random.shuffle(exp_args_list)
-
-    run_experiments(n_jobs, exp_args_list, exp_dir)
-
-
 def run_experiments(n_jobs, exp_args_list: list[ExpArgs], exp_dir):
     # if webarena, check if the server is running
     if any("webarena" in exp_args.env_args.task_name for exp_args in exp_args_list):
         logging.info("Checking webarena servers...")
         check_webarena_servers()
 
-<<<<<<< HEAD
-    # launch servers if needed
-    registry = {}
-
-=======
->>>>>>> e8159f84
     logging.info(f"Saving experiments to {exp_dir}")
     for exp_args in exp_args_list:
         exp_args.agent_args.prepare()
@@ -139,22 +39,15 @@
     try:
         prefer = "processes"
         Parallel(n_jobs=n_jobs, prefer=prefer)(
-<<<<<<< HEAD
-            delayed(run_exp)(exp_args) for exp_args in exp_args_list
-=======
             delayed(exp_args.run)() for exp_args in exp_args_list
->>>>>>> e8159f84
         )
     finally:
         # will close servers even if there is an exception or ctrl+c
         # servers won't be closed if the script is killed with kill -9 or segfaults.
         # TODO: it would be convinient to have a way to close servers in that case.
         logging.info("Closing all LLM servers...")
-<<<<<<< HEAD
-=======
         for exp_args in exp_args_list:
             exp_args.agent_args.close()  # TODO: get rid of that
->>>>>>> e8159f84
         logging.info("LLM servers closed.")
 
 
@@ -196,87 +89,10 @@
     return exp_args_list, Path(study_dir)
 
 
-def _validate_launch_mode(
-<<<<<<< HEAD
-    exp_root, exp_group_name, exp_args_list, relaunch_mode, auto_accept, extra_kwargs
-=======
-    exp_root, exp_config, agent_config, benchmark, relaunch_mode, auto_accept, extra_kwargs
->>>>>>> e8159f84
-) -> tuple[list[ExpArgs], Path]:
-    if relaunch_mode is not None:
-        # dig into an existing experiment group and relaunch all incomplete experiments
-        _, exp_group_name = split_path(exp_config)
-        exp_dir = Path(exp_root) / exp_group_name
-        if not exp_dir.exists():
-            raise ValueError(
-                f"You asked to relaunch an existing experiment but {exp_group_name} does not exist."
-            )
-
-        exp_args_list = list(
-            _yield_incomplete_experiments(exp_dir, relaunch_mode=relaunch_mode)
-        )
-
-        if len(exp_args_list) == 0:
-            logging.info(f"No incomplete experiments found in {exp_dir}.")
-            return
-
-        message = (
-            f"\nHey, You are about to relaunch {len(exp_args_list)} incomplete or errored experiments in {exp_dir}. "
-            f"Make sure the processes that were running are all stopped. Otherwise, "
-            f"there will be concurrent writing in the same directories.\n"
-            f"Press Y to continue.\n"
-        )
-
-        # overwrtting the model_url just in case
-        for exp_args in exp_args_list:
-            exp_args.agent_args.chat_model_args.model_url = CHAT_MODEL_ARGS_DICT[
-                exp_args.agent_args.chat_model_args.model_name
-            ].model_url
-
-    else:
-        exp_obj = import_object(exp_config)
-        agent_obj = import_object(agent_config)
-
-<<<<<<< HEAD
-            exp_group_name, exp_args_list = exp_configs.get_exp_args_list(
-                exp_group_name, **extra_kwargs
-            )
-
-        # overwriting exp_group_name for the recursive call
-        exp_group_name = (
-            f"{datetime.now().strftime('%Y-%m-%d_%H-%M-%S')}_{exp_group_name}"
-        )
-=======
-        exp_args_list = exp_obj(agent=agent_obj, benchmark=benchmark, **extra_kwargs)
-        exp_group_name = exp_obj.__name__
-
-        exp_group_name = f"{datetime.now().strftime('%Y-%m-%d_%H-%M-%S')}_{exp_group_name}"
->>>>>>> e8159f84
-        exp_dir = Path(exp_root) / exp_group_name
-        message = (
-            f"\nYou are about to launch {len(exp_args_list)} experiments in {exp_dir}.\n"
-            f"Press Y to continue.\n"
-        )
-
-    if auto_accept:
-        logging.info(message)
-        answer = "y"
-    else:
-        answer = input(message)
-
-    if answer.lower() != "y":
-        logging.info("Aborting.")
-        return
-
-    return exp_args_list, exp_dir
-
-
 def _yield_incomplete_experiments(exp_root, relaunch_mode="incomplete_only"):
     """Find all incomplete experiments and relaunch them."""
     # TODO(make relanch_mode a callable, for flexibility)
-    for exp_result in yield_all_exp_results(
-        exp_root, progress_fn=None
-    ):  # type: ExpArgs
+    for exp_result in yield_all_exp_results(exp_root, progress_fn=None):  # type: ExpArgs
         try:
             summary_info = (
                 exp_result.summary_info
@@ -297,48 +113,11 @@
                 raise ValueError(f"Unknown relaunch_mode: {relaunch_mode}")
 
 
-<<<<<<< HEAD
-# TODO: is that still relevant since the column fixes on workarena ?
-def meta_main(
-    exp_root,
-    exp_group_name,
-    n_jobs,
-    shuffle_jobs=True,
-    auto_accept=False,
-    use_threads_instead_of_processes=False,
-    relaunch_mode=None,
-    n_retry=10,
-):
-
-    manager = multiprocessing.Manager()
-    server_error_flag = manager.Value("i", 0)
-
-    itr = 0
-    while itr < n_retry:
-        exp_group_name = main(
-            exp_root=exp_root,
-            exp_group_name=exp_group_name,
-            n_jobs=n_jobs,
-            shuffle_jobs=shuffle_jobs,
-            auto_accept=auto_accept,
-            use_threads_instead_of_processes=use_threads_instead_of_processes,
-            relaunch_mode=relaunch_mode,
-            server_error_flag=server_error_flag,
-        )
-        if not server_error_flag.value:
-            return
-
-        # values to overwrite for the next iterations
-        server_error_flag.value = 0
-        relaunch_mode = "server_errors"
-        auto_accept = True
-=======
 def str2dict(arg):
     try:
         return json.loads(arg)
     except json.JSONDecodeError as e:
         raise argparse.ArgumentTypeError(f"Invalid dictionary format: {e}")
->>>>>>> e8159f84
 
 
 def split_path(path: str):
@@ -352,11 +131,8 @@
 if __name__ == "__main__":
     from agentlab.experiments.exp_utils import RESULTS_DIR
 
-<<<<<<< HEAD
-=======
     logging.getLogger().setLevel(logging.INFO)
 
->>>>>>> e8159f84
     parser = argparse.ArgumentParser()
     parser.add_argument(
         "--exp_root",
@@ -370,33 +146,15 @@
         help="number of parallel jobs",
     )
     parser.add_argument(
-<<<<<<< HEAD
-        "--exp_group_name",
-        type=str,
-        default=None,
-        help="Name of the experiment group to launch as defined in exp_configs.py",
-=======
         "--exp_config",
         type=str,
         default="final_run",
         help="Python path to the experiment function to launch",
->>>>>>> e8159f84
     )
     parser.add_argument(
         "--benchmark",
         type=str,
         default="miniwob",
-<<<<<<< HEAD
-        choices=["miniwob", "workarena.l1", "webarena"],
-        help="Benchmark to launch",
-    )
-    parser.add_argument(
-        "--model_name",
-        type=str,
-        default="gpt-4o",
-        choices=["gpt-3.5", "gpt-4o", "gpt-4o-vision", "custom"],
-        help="Model to launch",
-=======
         choices=["miniwob", "workarena.l1", "workarena.l2", "workarena.l3"],
         help="Benchmark to launch",
     )
@@ -405,7 +163,6 @@
         type=str,
         default=None,
         help="Python path to the agent config",
->>>>>>> e8159f84
     )
     parser.add_argument(
         "--relaunch_mode",
@@ -426,21 +183,11 @@
     )
 
     args, unknown = parser.parse_known_args()
-<<<<<<< HEAD
-    main(
-        exp_root=args.exp_root,
-        n_jobs=args.n_jobs,
-        exp_group_name=args.exp_group_name,
-        benchmark=args.benchmark,
-        model_name=args.model_name,
-        relaunch_mode=args.relaunch_mode,
-    )
-=======
 
     # if relaunch_mode is not None, we will relaunch the experiments
     if args.relaunch_mode is not None:
         assert args.exp_root is not None, "You must specify an exp_root to relaunch experiments."
-        exp_args_list, exp_dir = relaunch_study(args.exp_config, args.relaunch_mode)
+        exp_args_list, exp_dir = relaunch_study(args.exp_root, args.relaunch_mode)
     else:
         # we launch an experiment using the exp_config
         assert args.exp_config is not None, "You must specify an exp_config."
@@ -464,5 +211,4 @@
     if answer.lower() != "y":
         logging.info("Aborting.")
     else:
-        run_experiments(args.n_jobs, exp_args_list, exp_dir)
->>>>>>> e8159f84
+        run_experiments(args.n_jobs, exp_args_list, exp_dir)