--- conflicted
+++ resolved
@@ -5,56 +5,75 @@
 Don't push your changes to this file to git unless you are making structural changes.
 """
 
-from agentlab.analyze.inspect_results import get_most_recent_folder
-from agentlab.experiments.launch_exp import main
-from agentlab.experiments.exp_utils import RESULTS_DIR
-
 # set basic config of loggig to debug
 import logging
 
-<<<<<<< HEAD
-logging.basicConfig(level=logging.DEBUG)
+from agentlab.analyze.inspect_results import get_most_recent_folder
+from agentlab.experiments.exp_utils import RESULTS_DIR
+from agentlab.experiments.launch_exp import (
+    import_object,
+    make_study,
+    relaunch_study,
+    run_experiments,
+    study_agent_on_benchmark,
+)
 
-=======
 logging.getLogger().setLevel(logging.INFO)
->>>>>>> e8159f84
 
 exp_args_list = None
 
-## select your experiment group here from exp_configs.py
-# exp_group_name = "generic_agent_test"  ## this will make a very quick test
-exp_group_name = "tgi_toolkit_test"  ## this will make a very quick test
-# exp_group_name = "generic_agent_eval_llm"
-# exp_group_name = "random_search"
-# exp_group_name = "ablation_study_GPT_3_5"
-<<<<<<< HEAD
-=======
-# exp_group_name = "finetuning_eval"
->>>>>>> e8159f84
+## select your experiment group here from generic_agent/exp_configs.py, as a Python path
+exp_config = "agentlab.agents.generic_agent.exp_config.final_run"
+# exp_config = "agentlab.agents.generic_agent.exp_config.generic_agent_test"  ## this will make a very quick test
+# exp_config = "agentlab.agents.generic_agent.exp_config.generic_agent_eval_llm"
+# exp_config = "agentlab.agents.generic_agent.exp_config.random_search"
 
+## select your agent config here from generic_agent/agent_config.py, as a Python path
+agent_config = "agentlab.agents.generic_agent.agent_config.AGENT_3_5"
+# agent_config = "agentlab.agents.generic_agent.agent_config.AGENT_4o"
+# agent_config = "agentlab.agents.generic_agent.agent_config.AGENT_4o_VISION"
+# agent_config = "agentlab.agents.generic_agent.agent_config.AGENT_70B"
+# agent_config = None # if exp_config uses a default agent
 
-## you can also specify the experiment group name directly here to relaunch it
-# exp_group_name = "2024-01-22_23-46-25_random_search_prompt_OSS_LLMs"
+## select the benchmark to run on
+benchmark = "miniwob"
+# benchmark = "workarena.l1"
+# benchmark = "workarena.l2"
+# benchmark = "workarena.l3"
+# benchmark = "webarena"
 
-# WorkArena Ablation Study for ICML
-# exp_group_name = "2024-02-01_03-20-14_ablation_study_browsergym_workarena"
-
-# MiniWob Ablation Study for ICML
-# exp_group_name = "2024-02-01_03-24-01_ablation_study_browsergym_miniwob"
-
-
-# exp_group_name = get_most_recent_folder(RESULTS_DIR).name
-
+# You can also decide to relaunch experiments with the following options
 # relaunch_mode = "incomplete_only"
 # relaunch_mode = "all_errors"
 relaunch_mode = None
 
+## If you want to relaunch experiments, specify the exp_root here, for example:
+# exp_root = "<path-to-your-results>/2024-01-22_23-46-25_final_run"
+# usually, you can just use the default:
+exp_root = RESULTS_DIR  # + "/2024-01-22_23-46-25_final_run" if relaunching
 
-main(
-    exp_root=RESULTS_DIR,
-    exp_group_name=exp_group_name,
-    exp_args_list=exp_args_list,
-    n_jobs=5,  # 1 for debugging, -1 for all cores except 2
-    relaunch_mode=relaunch_mode,  # choices = [None, 'incomplete_only', 'all_errors', 'server_errors']. if not None, make sure you're pointing to an existing experiment directory
-    auto_accept=True,  # skip the prompt to accept the experiment
-)+## Extra arguments to pass to the experiment group
+extra_kwargs = {}  # anything you want to pass to the experiment group defined in exp_config
+
+## Number of parallel jobs
+n_jobs = 1
+# n_jobs = -1  # to use all available cores
+
+
+if relaunch_mode is not None:
+    assert exp_root is not None, "You must specify an exp_root to relaunch experiments."
+    exp_args_list, exp_dir = relaunch_study(exp_root, relaunch_mode)
+else:
+    # we launch an experiment using the exp_config
+    assert exp_config is not None, "You must specify an exp_config."
+    study_func = import_object(exp_config)
+    if agent_config is not None:
+        agent = import_object(agent_config)
+        exp_args_list, exp_dir = study_agent_on_benchmark(
+            exp_root, study_func, agent, benchmark, extra_kwargs
+        )
+    else:
+        exp_args_list, exp_dir = make_study(exp_root, study_func, extra_kwargs)
+
+# run the experiments
+run_experiments(n_jobs, exp_args_list, exp_dir)