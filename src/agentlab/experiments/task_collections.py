--- conflicted
+++ resolved
@@ -9,11 +9,6 @@
 
 from browsergym.experiments import EnvArgs
 
-<<<<<<< HEAD
-# workarena_tasks_all = [task_class.get_task_id() for task_class in ALL_WORKARENA_TASKS]
-# workarena_tasks_atomic = [task_class.get_task_id() for task_class in ATOMIC_TASKS]
-=======
->>>>>>> c0d3e937
 # workarena_dashboard_tasks = [task_class.get_task_id() for task_class in DASHBOARD_TASKS]
 # workarena_order_tasks = [task for task in workarena_tasks if "order" in task]
 # workarena_sort_tasks = [task for task in workarena_tasks if "sort" in task]
@@ -145,64 +140,6 @@
 ]
 
 
-<<<<<<< HEAD
-TASK_CATEGORY_MAP = {
-    "workarena.servicenow.all-menu": "menu",
-    "workarena.servicenow.create-change-request": "form",
-    "workarena.servicenow.create-hardware-asset": "form",
-    "workarena.servicenow.create-incident": "form",
-    "workarena.servicenow.create-problem": "form",
-    "workarena.servicenow.create-user": "form",
-    "workarena.servicenow.filter-asset-list": "list-filter",
-    "workarena.servicenow.filter-change-request-list": "list-filter",
-    "workarena.servicenow.filter-hardware-list": "list-filter",
-    "workarena.servicenow.filter-incident-list": "list-filter",
-    "workarena.servicenow.filter-service-catalog-item-list": "list-filter",
-    "workarena.servicenow.filter-user-list": "list-filter",
-    "workarena.servicenow.impersonation": "menu",
-    "workarena.servicenow.knowledge-base-search": "knowledge",
-    "workarena.servicenow.order-apple-mac-book-pro15": "service catalog",
-    "workarena.servicenow.order-apple-watch": "service catalog",
-    "workarena.servicenow.order-developer-laptop": "service catalog",
-    "workarena.servicenow.order-development-laptop-p-c": "service catalog",
-    "workarena.servicenow.order-ipad-mini": "service catalog",
-    "workarena.servicenow.order-ipad-pro": "service catalog",
-    "workarena.servicenow.order-loaner-laptop": "service catalog",
-    "workarena.servicenow.order-sales-laptop": "service catalog",
-    "workarena.servicenow.order-standard-laptop": "service catalog",
-    "workarena.servicenow.sort-asset-list": "list-sort",
-    "workarena.servicenow.sort-change-request-list": "list-sort",
-    "workarena.servicenow.sort-hardware-list": "list-sort",
-    "workarena.servicenow.sort-incident-list": "list-sort",
-    "workarena.servicenow.sort-service-catalog-item-list": "list-sort",
-    "workarena.servicenow.sort-user-list": "list-sort",
-    "workarena.servicenow.dashboard-min-max-retrieval": "dashboard",
-    "workarena.servicenow.dashboard-value-retrieval": "dashboard",
-    "workarena.servicenow.report-value-retrieval": "dashboard",
-    "workarena.servicenow.report-min-max-retrieval": "dashboard",
-}
-
-# # this should probably be done in workarena
-# workarena_tasks_l1 = list(TASK_CATEGORY_MAP.keys())
-# workarena_task_categories = {}
-# for task in workarena_tasks_atomic:
-#     if task not in TASK_CATEGORY_MAP:
-#         warning(f"Atomic task {task} not found in TASK_CATEGORY_MAP")
-#         continue
-#     cat = TASK_CATEGORY_MAP[task]
-#     if cat in workarena_task_categories:
-#         workarena_task_categories[cat].append(task)
-#     else:
-#         workarena_task_categories[cat] = [task]
-
-
-# def get_task_category(task_name):
-#     benchmark = task_name.split(".")[0]
-#     return benchmark, TASK_CATEGORY_MAP.get(task_name, None)
-
-
-=======
->>>>>>> c0d3e937
 def get_benchmark_env_args(
     benchmark_name: str, meta_seed=42, max_steps=None, n_repeat=None
 ) -> list[EnvArgs]:
@@ -254,7 +191,7 @@
 
     if benchmark_name.startswith("workarena"):
         t0 = t.time()
-        from browsergym.workarena import ALL_WORKARENA_TASKS, ATOMIC_TASKS, get_all_tasks_agents
+        from browsergym.workarena import ATOMIC_TASKS, get_all_tasks_agents
 
         dt = t.time() - t0
         print(f"done importing workarena, took {dt:.2f} seconds")
